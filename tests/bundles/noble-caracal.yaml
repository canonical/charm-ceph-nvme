series: &series noble

machines:
<<<<<<< HEAD
    constraints: virt-type=virtual-machine mem=4G cores=2
=======
  '1':
    constraints: virt-type=virtual-machine mem=6G cores=2
>>>>>>> c1ce90cf
  '2':
    constraints: virt-type=virtual-machine mem=6G cores=2

applications:
  microceph:
    charm: ch:microceph
    num_units: 3
    channel: latest/edge
    options:
      snap-channel: reef/stable
    series: jammy

  ceph-nvme:
    charm: ../../ceph-nvme.charm
    num_units: 2
    options:
      nr-hugepages: 0
      cpuset: "2"

relations:
  - - 'microceph'
    - 'ceph-nvme'<|MERGE_RESOLUTION|>--- conflicted
+++ resolved
@@ -1,14 +1,4 @@
 series: &series noble
-
-machines:
-<<<<<<< HEAD
-    constraints: virt-type=virtual-machine mem=4G cores=2
-=======
-  '1':
-    constraints: virt-type=virtual-machine mem=6G cores=2
->>>>>>> c1ce90cf
-  '2':
-    constraints: virt-type=virtual-machine mem=6G cores=2
 
 applications:
   microceph:
